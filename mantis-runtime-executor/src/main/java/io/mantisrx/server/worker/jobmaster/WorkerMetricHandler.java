/*
 * Copyright 2019 Netflix, Inc.
 *
 * Licensed under the Apache License, Version 2.0 (the "License");
 * you may not use this file except in compliance with the License.
 * You may obtain a copy of the License at
 *
 *     http://www.apache.org/licenses/LICENSE-2.0
 *
 * Unless required by applicable law or agreed to in writing, software
 * distributed under the License is distributed on an "AS IS" BASIS,
 * WITHOUT WARRANTIES OR CONDITIONS OF ANY KIND, either express or implied.
 * See the License for the specific language governing permissions and
 * limitations under the License.
 */

package io.mantisrx.server.worker.jobmaster;

import static io.mantisrx.server.core.stats.MetricStringConstants.*;

import io.mantisrx.runtime.descriptor.StageScalingPolicy;
import io.mantisrx.server.core.*;
import io.mantisrx.server.core.stats.MetricStringConstants;
import io.mantisrx.server.master.client.MantisMasterGateway;
import io.mantisrx.shaded.com.google.common.cache.Cache;
import io.mantisrx.shaded.com.google.common.cache.CacheBuilder;
import io.reactivx.mantis.operators.DropOperator;
import java.util.ArrayList;
import java.util.HashMap;
import java.util.List;
import java.util.Map;
import java.util.Set;
import java.util.concurrent.ConcurrentHashMap;
import java.util.concurrent.ConcurrentMap;
import java.util.concurrent.TimeUnit;
import java.util.concurrent.atomic.AtomicReference;
import java.util.regex.Matcher;
import java.util.regex.Pattern;
import java.util.stream.Collectors;
import org.slf4j.Logger;
import org.slf4j.LoggerFactory;
import rx.Observable;
import rx.Observer;
import rx.Subscriber;
import rx.Subscription;
import rx.functions.Action0;
import rx.functions.Action1;
import rx.functions.Func1;
import rx.observers.SerializedObserver;
import rx.schedulers.Schedulers;
import rx.subjects.PublishSubject;


/* package */ class WorkerMetricHandler {

    private static final Logger logger = LoggerFactory.getLogger(WorkerMetricHandler.class);
    private final PublishSubject<MetricData> metricDataSubject = PublishSubject.create();
    private final Observer<JobAutoScaler.Event> jobAutoScaleObserver;
    private final MantisMasterGateway masterClientApi;
    private final AutoScaleMetricsConfig autoScaleMetricsConfig;
    private final MetricAggregator metricAggregator;
    private final Map<Integer, Integer> numWorkersByStage = new HashMap<>();
    private final Map<Integer, List<WorkerHost>> workerHostsByStage = new HashMap<>();

    private final String jobId;
    private final Func1<Integer, Integer> lookupNumWorkersByStage = stage -> {
        if (numWorkersByStage.containsKey(stage)) {
            return numWorkersByStage.get(stage);
        } else {
            logger.warn("num workers for stage {} not known", stage);
            return -1;
        }
    };
    private final JobAutoscalerManager jobAutoscalerManager;

    public WorkerMetricHandler(final String jobId,
                               final Observer<JobAutoScaler.Event> jobAutoScaleObserver,
                               final MantisMasterGateway masterClientApi,
                               final AutoScaleMetricsConfig autoScaleMetricsConfig,
                               final JobAutoscalerManager jobAutoscalerManager) {
        this.jobId = jobId;
        this.jobAutoScaleObserver = jobAutoScaleObserver;
        this.masterClientApi = masterClientApi;
        this.autoScaleMetricsConfig = autoScaleMetricsConfig;
        this.metricAggregator = new MetricAggregator(autoScaleMetricsConfig);
        this.jobAutoscalerManager = jobAutoscalerManager;
    }

    public Observer<MetricData> initAndGetMetricDataObserver() {
        start();
        return new SerializedObserver<>(metricDataSubject);
    }

    private Map<String, GaugeData> getAggregates(List<Map<String, GaugeData>> dataPointsList) {

        final Map<String, List<GaugeData>> transformed = new HashMap<>();

        for (Map<String, GaugeData> datapoint : dataPointsList) {
            for (Map.Entry<String, GaugeData> gauge : datapoint.entrySet()) {
                transformed
                    .computeIfAbsent(gauge.getKey(), (k) -> new ArrayList<>())
                    .add(gauge.getValue());
            }
        }

        return metricAggregator.getAggregates(transformed);
    }

    private class StageMetricDataOperator implements Observable.Operator<Object, MetricData> {

        private static final int killCooldownSecs = 600;
        private final Pattern hostExtractorPattern = Pattern.compile(".+:.+:sockAddr=/(?<host>.+)");

        private final int stage;
        private final Func1<Integer, Integer> numStageWorkersFn;
        private final int valuesToKeep = 2;
        private final AutoScaleMetricsConfig autoScaleMetricsConfig;
        private final ConcurrentMap<Integer, WorkerMetrics> workersMap = new ConcurrentHashMap<>();
        private final ConcurrentMap<String, WorkerMetrics> sourceJobWorkersMap = new ConcurrentHashMap<>();
        private final Cache<String, String> sourceJobMetricsRecent = CacheBuilder.newBuilder()
                .expireAfterWrite(1, TimeUnit.MINUTES)
                .build();
        private final WorkerOutlier workerOutlier;
        private final TimeBufferedWorkerOutlier workerOutlierForSourceJobMetrics;

        private final Map<Integer, Integer> workerNumberByIndex = new HashMap<>();

        public StageMetricDataOperator(final int stage,
                                       final Func1<Integer, Integer> numStageWorkersFn,
                                       final AutoScaleMetricsConfig autoScaleMetricsConfig) {
            logger.debug("setting operator for stage " + stage);
            this.stage = stage;
            this.numStageWorkersFn = numStageWorkersFn;
            this.autoScaleMetricsConfig = autoScaleMetricsConfig;

            Action1<Integer> workerResubmitFunc = workerIndex -> {
                try {
                    final int workerNumber;
                    if (workerNumberByIndex.containsKey(workerIndex)) {
                        workerNumber = workerNumberByIndex.get(workerIndex);
                    } else {
                        logger.error("outlier resubmit FAILED. worker number not found for worker index {} stage {}", workerIndex, stage);
                        return;
                    }

                    if (resubmitOutlierWorkerEnabled()) {
                        logger.info("resubmitting worker job {} stage {} idx {} workerNum {} (dropping excessive data compared to others)",
                                jobId, stage, workerIndex, workerNumber);
                        masterClientApi.resubmitJobWorker(jobId, "JobMaster", workerNumber, "dropping excessive data compared to others in stage")
                                .onErrorResumeNext(throwable -> {
                                    logger.error("caught error ({}) when resubmitting outlier worker num {}", throwable.getMessage(), workerNumber);
                                    return Observable.empty();
                                })
                                .subscribe();
                    } else {
                        logger.info("resubmitOutlier property is disabled. Not killing worker job {} stage {} idx {} workerNum {} (dropping excessive data compared to others)",
                                jobId, stage, workerIndex, workerNumber);
                    }
                } catch (Exception e) {
                    logger.warn("Can't resubmit outlier worker idx {} error {}", workerIndex, e.getMessage(), e);
                }
            };

            this.workerOutlier = new WorkerOutlier(killCooldownSecs, workerResubmitFunc);
            this.workerOutlierForSourceJobMetrics = new TimeBufferedWorkerOutlier(killCooldownSecs, metricsIntervalSeconds, workerIndex -> {
                List<WorkerHost> candidates = workerHostsByStage.get(stage);
                if (candidates != null) {
                    candidates.stream().filter(h -> h.getWorkerIndex() == workerIndex).map(WorkerHost::getHost).findFirst().ifPresent(host ->
                        lookupWorkersByHost(host).stream().forEach(i -> workerResubmitFunc.call(i)));
                }
            });
        }

        private boolean resubmitOutlierWorkerEnabled() {
            final String resubmitOutlierWorkerProp =
                    "mantis.worker.jobmaster.outlier.worker.resubmit";
            final String enableOutlierWorkerResubmit = "true";

            final boolean resubmitOutlierWorker =
                    Boolean.valueOf(
                            ServiceRegistry.INSTANCE.getPropertiesService()
                                    .getStringValue(resubmitOutlierWorkerProp, enableOutlierWorkerResubmit));
            return resubmitOutlierWorker;
        }

        private List<Integer> lookupWorkersByHost(String host) {
            List<WorkerHost> candidates = workerHostsByStage.get(stage);
            if (candidates != null) {
                return candidates.stream().filter(h -> h.getHost().equals(host)).map(WorkerHost::getWorkerIndex).collect(Collectors.toList());
            }
            return new ArrayList<>();
        }

        private void addDataPoint(final MetricData datapoint) {
            final int workerIndex = datapoint.getWorkerIndex();

            logger.debug("adding data point for worker idx={} data={}", workerIndex, datapoint);

            WorkerMetrics workerMetrics = workersMap.get(workerIndex);
            if (workerMetrics == null) {
                workerMetrics = new WorkerMetrics(valuesToKeep);
                workersMap.put(workerIndex, workerMetrics);
            }

            final MetricData transformedMetricData = workerMetrics.addDataPoint(datapoint.getMetricGroupName(), datapoint);
            if (transformedMetricData.getMetricGroupName().equals(DATA_DROP_METRIC_GROUP)) {
                final Map<String, Double> dataDropGauges = transformedMetricData.getGaugeData().getGauges();
                if (dataDropGauges.containsKey(DROP_PERCENT)) {
                    workerOutlier.addDataPoint(workerIndex,
                            dataDropGauges.get(DROP_PERCENT), numStageWorkersFn.call(stage));
                }
            }
            workerNumberByIndex.put(workerIndex, datapoint.getWorkerNumber());
            // remove any data for workers with index that don't exist anymore (happens when stage scales down)
            int maxIdx = 0;
            synchronized (workersMap) {
                for (Integer idx : workersMap.keySet()) {
                    maxIdx = Math.max(maxIdx, idx);
                }
            }
            final Integer numWorkers = numStageWorkersFn.call(stage);
            if (numWorkers > -1) {
                for (int idx = numWorkers; idx <= maxIdx; idx++) {
                    workersMap.remove(idx);
                }
            }
        }

        private void addSourceJobDataPoint(final MetricData datapoint) {
            final String sourceJobId = datapoint.getJobId();
            final int workerIndex = datapoint.getWorkerIndex();

            String sourceWorkerKey = sourceJobId + ":" + workerIndex;

            WorkerMetrics workerMetrics = sourceJobWorkersMap.get(sourceWorkerKey);
            if (workerMetrics == null) {
                workerMetrics = new WorkerMetrics(valuesToKeep);
                sourceJobWorkersMap.put(sourceWorkerKey, workerMetrics);
            }

            workerMetrics.addDataPoint(datapoint.getMetricGroupName(), datapoint);

            String sourceMetricKey = sourceWorkerKey + ":" + datapoint.getMetricGroupName();
            sourceJobMetricsRecent.put(sourceMetricKey, sourceMetricKey);

            // Detect outlier on sourcejob drops, if high percentage of drops are concentrated on few workers.
            Matcher matcher = hostExtractorPattern.matcher(datapoint.getMetricGroupName());
            if (matcher.matches()) {
                // From the sourcejob drop metric, we only know the sockAddr of the downstream worker. Multiple worker
                // may be running on the same machine. We need to count that evenly in the outlier detector.
                List<Integer> workerIndices = lookupWorkersByHost(matcher.group("host"));
                for (Map.Entry<String, Double> gauge: datapoint.getGaugeData().getGauges().entrySet()) {
                    if (autoScaleMetricsConfig.isSourceJobDropMetric(datapoint.getMetricGroupName(), gauge.getKey())) {
                        workerIndices.stream().forEach(i ->
                            workerOutlierForSourceJobMetrics.addDataPoint(i, gauge.getValue() / workerIndices.size(), numStageWorkersFn.call(stage)));
                    }
                }
            }
        }

        private static final int metricsIntervalSeconds = 30; // TODO make it configurable

        @Override
        public Subscriber<? super MetricData> call(final Subscriber<? super Object> child) {
            child.add(Schedulers.computation().createWorker().schedulePeriodically(
                    new Action0() {
                        @Override
                        public void call() {

                            List<Map<String, GaugeData>> listofAggregates = new ArrayList<>();

                            synchronized (workersMap) {
                                for (Map.Entry<Integer, WorkerMetrics> entry : workersMap.entrySet()) {
                                    // get the aggregate metric values by metric group per worker
                                    listofAggregates.add(metricAggregator.getAggregates(entry.getValue().getGaugesByMetricGrp()));
                                }
                            }
                            final int numWorkers = numStageWorkersFn.call(stage);
                            // get the aggregate metric values by metric group for all workers in stage
                            Map<String, GaugeData> allWorkerAggregates = getAggregates(listofAggregates);
                            logger.info("Job stage {} avgResUsage from {} workers: {}", stage, workersMap.size(), allWorkerAggregates.toString());
<<<<<<< HEAD
                            jobAutoScaleObserver.onNext(
                                new JobAutoScaler.Event(
                                    StageScalingPolicy.ScalingReason.AutoscalerManager, stage,
                                    jobAutoscalerManager.getCurrentValue(),
                                    jobAutoscalerManager.getCurrentValue(),
                                    numWorkers)
                            );
=======
>>>>>>> 2c5bfd4e

                            for (Map.Entry<String, Set<String>> userDefinedMetric : autoScaleMetricsConfig.getUserDefinedMetrics().entrySet()) {
                                final String metricGrp = userDefinedMetric.getKey();
                                for (String metric : userDefinedMetric.getValue()) {
                                    if (!allWorkerAggregates.containsKey(metricGrp) || !allWorkerAggregates.get(metricGrp).getGauges().containsKey(metric)) {
                                        logger.debug("no gauge data found for UserDefined (metric={})", userDefinedMetric);
                                    } else {
                                        jobAutoScaleObserver.onNext(
                                            new JobAutoScaler.Event(
                                                StageScalingPolicy.ScalingReason.UserDefined, stage,
                                                allWorkerAggregates.get(metricGrp).getGauges().get(metric),
                                                allWorkerAggregates.get(metricGrp).getGauges().get(metric),
                                                numWorkers));
                                    }
                                }
                            }
                            if (allWorkerAggregates.containsKey(KAFKA_CONSUMER_FETCH_MGR_METRIC_GROUP)) {
                                final Map<String, Double> gauges = allWorkerAggregates.get(KAFKA_CONSUMER_FETCH_MGR_METRIC_GROUP).getGauges();
                                if (gauges.containsKey(KAFKA_LAG)) {
                                    jobAutoScaleObserver.onNext(
                                            new JobAutoScaler.Event(
                                                StageScalingPolicy.ScalingReason.KafkaLag,
                                                stage,
                                                gauges.get(KAFKA_LAG),
                                                gauges.get(KAFKA_LAG),
                                                numWorkers));
                                }
                                if (gauges.containsKey(KAFKA_PROCESSED)) {
                                    jobAutoScaleObserver.onNext(
                                            new JobAutoScaler.Event(
                                                StageScalingPolicy.ScalingReason.KafkaProcessed,
                                                stage,
                                                gauges.get(KAFKA_PROCESSED),
                                                gauges.get(KAFKA_PROCESSED),
                                                numWorkers));
                                }
                            }
                            if (allWorkerAggregates.containsKey(RESOURCE_USAGE_METRIC_GROUP)) {
                                // cpuPctUsageCurr is Published as (cpuUsageCurr * 100.0) from ResourceUsagePayloadSetter, reverse transform to retrieve curr cpu usage
                                double cpuUsageCurr = allWorkerAggregates.get(RESOURCE_USAGE_METRIC_GROUP).getGauges().get(MetricStringConstants.CPU_PCT_USAGE_CURR) / 100.0;
                                double cpuUsageLimit = allWorkerAggregates.get(RESOURCE_USAGE_METRIC_GROUP).getGauges().get(MetricStringConstants.CPU_PCT_LIMIT) / 100.0;
                                double cpuUsageEffectiveValue = 100.0 * cpuUsageCurr / cpuUsageLimit;
                                jobAutoScaleObserver.onNext(
                                    new JobAutoScaler.Event(
                                        StageScalingPolicy.ScalingReason.CPU,
                                        stage,
                                        cpuUsageCurr,
                                        cpuUsageEffectiveValue,
                                        numWorkers));

                                double nwBytesUsageCurr = allWorkerAggregates.get(RESOURCE_USAGE_METRIC_GROUP).getGauges().get(MetricStringConstants.NW_BYTES_USAGE_CURR);
                                double nwBytesLimit = allWorkerAggregates.get(RESOURCE_USAGE_METRIC_GROUP).getGauges().get(MetricStringConstants.NW_BYTES_LIMIT);
                                double nwBytesEffectiveValue = 100.0 * nwBytesUsageCurr / nwBytesLimit;
                                jobAutoScaleObserver.onNext(
                                        new JobAutoScaler.Event(
                                            StageScalingPolicy.ScalingReason.Network,
                                            stage,
                                            nwBytesUsageCurr,
                                            nwBytesEffectiveValue,
                                            numWorkers));
                                // Divide by 1024 * 1024 to account for bytes to MB conversion.
                                // Making memory usage metric interchangeable with jvm memory usage metric since memory usage is not suitable for autoscaling in a JVM based system.
                                double memoryUsageInMB = allWorkerAggregates.get(RESOURCE_USAGE_METRIC_GROUP).getGauges().get("jvmMemoryUsedBytes") / (1024 * 1024);
                                double memoryLimitInMB = allWorkerAggregates.get(RESOURCE_USAGE_METRIC_GROUP).getGauges().get(MetricStringConstants.MEM_LIMIT);
                                double effectiveValue = 100.0 * memoryUsageInMB / memoryLimitInMB;
                                jobAutoScaleObserver.onNext(
                                    new JobAutoScaler.Event(
                                        StageScalingPolicy.ScalingReason.Memory,
                                        stage,
                                        memoryUsageInMB,
                                        effectiveValue,
                                        numWorkers));
                                jobAutoScaleObserver.onNext(
                                    new JobAutoScaler.Event(
                                        StageScalingPolicy.ScalingReason.JVMMemory,
                                        stage,
                                        memoryUsageInMB,
                                        effectiveValue,
                                        numWorkers));
                            }

                            if (allWorkerAggregates.containsKey(DATA_DROP_METRIC_GROUP)) {
                                final GaugeData gaugeData = allWorkerAggregates.get(DATA_DROP_METRIC_GROUP);
                                final Map<String, Double> gauges = gaugeData.getGauges();
                                if (gauges.containsKey(DROP_PERCENT)) {
                                    jobAutoScaleObserver.onNext(
                                        new JobAutoScaler.Event(
                                            StageScalingPolicy.ScalingReason.DataDrop, stage,
                                            gauges.get(DROP_PERCENT),
                                            gauges.get(DROP_PERCENT),
                                            numWorkers));
                                }
                            }

                            if (allWorkerAggregates.containsKey(WORKER_STAGE_INNER_INPUT)) {
                                final GaugeData gaugeData = allWorkerAggregates.get(WORKER_STAGE_INNER_INPUT);
                                final Map<String, Double> gauges = gaugeData.getGauges();
                                if (gauges.containsKey(ON_NEXT_GAUGE)) {
                                    // Divide by 6 to account for 6 second reset by Atlas on counter metric.
                                    jobAutoScaleObserver.onNext(
                                        new JobAutoScaler.Event(
                                            StageScalingPolicy.ScalingReason.RPS,
                                            stage,
                                            gauges.get(ON_NEXT_GAUGE) / 6.0,
                                            gauges.get(ON_NEXT_GAUGE) / 6.0,
                                            numWorkers));
                                }
                            }

                            addScalerEventForSourceJobDrops(numWorkers);
                        }
                    }, metricsIntervalSeconds, metricsIntervalSeconds, TimeUnit.SECONDS
            ));
            return new Subscriber<MetricData>() {
                @Override
                public void onCompleted() {
                    child.unsubscribe();
                }

                @Override
                public void onError(Throwable e) {
                    logger.error("Unexpected error: " + e.getMessage(), e);
                }

                @Override
                public void onNext(MetricData metricData) {
                    logger.debug("Got metric metricData for job " + jobId + " stage " + stage +
                            ", worker " + metricData.getWorkerNumber() + ": " + metricData);
                    if (jobId.equals(metricData.getJobId())) {
                        addDataPoint(metricData);
                    } else {
                        addSourceJobDataPoint(metricData);
                    }
                }
            };
        }

        private void addScalerEventForSourceJobDrops(int numWorkers) {
            double sourceJobDrops = 0;
            boolean hasSourceJobDropsMetric = false;
            Map<String, String> sourceMetricsRecent = sourceJobMetricsRecent.asMap();
            for (Map.Entry<String, WorkerMetrics> worker : sourceJobWorkersMap.entrySet()) {
                Map<String, GaugeData> metricGroups = metricAggregator.getAggregates(worker.getValue().getGaugesByMetricGrp());
                for (Map.Entry<String, GaugeData> group : metricGroups.entrySet()) {
                    String metricKey = worker.getKey() + ":" + group.getKey();
                    for (Map.Entry<String, Double> gauge : group.getValue().getGauges().entrySet()) {
                        if (sourceMetricsRecent.containsKey(metricKey) &&
                                autoScaleMetricsConfig.isSourceJobDropMetric(group.getKey(), gauge.getKey())) {
                            sourceJobDrops += gauge.getValue();
                            hasSourceJobDropsMetric = true;
                        }
                    }
                }
            }
            if (hasSourceJobDropsMetric) {
                logger.info("Job stage {}, source job drop metrics: {}", stage, sourceJobDrops);
                // Divide by 6 to account for 6 second reset by Atlas on counter metric.
                jobAutoScaleObserver.onNext(
                        new JobAutoScaler.Event(
                            StageScalingPolicy.ScalingReason.SourceJobDrop,
                            stage,
                            sourceJobDrops / 6.0 / numWorkers,
                            sourceJobDrops / 6.0 / numWorkers,
                            numWorkers));
            }
        }
    }

    private void start() {
        final AtomicReference<List<Subscription>> ref = new AtomicReference<>(new ArrayList<>());
        masterClientApi.schedulingChanges(jobId)
                .doOnNext(jobSchedulingInfo -> {
                    final Map<Integer, WorkerAssignments> workerAssignments = jobSchedulingInfo.getWorkerAssignments();
                    for (Map.Entry<Integer, WorkerAssignments> workerAssignmentsEntry : workerAssignments.entrySet()) {
                        final WorkerAssignments workerAssignment = workerAssignmentsEntry.getValue();
                        logger.debug("setting numWorkers={} for stage={}", workerAssignment.getNumWorkers(), workerAssignment.getStage());
                        numWorkersByStage.put(workerAssignment.getStage(), workerAssignment.getNumWorkers());
                        workerHostsByStage.put(workerAssignment.getStage(), new ArrayList<>(workerAssignment.getHosts().values()));
                    }
                }).subscribe();

        logger.info("Starting worker metric handler with autoscale config {}", autoScaleMetricsConfig);
        metricDataSubject
                .groupBy(metricData -> metricData.getStage())
                .lift(new DropOperator<>(WorkerMetricHandler.class.getName()))
                .doOnNext(go -> {
                    final Integer stage = go.getKey();
                    final Subscription s = go
                            .lift(new StageMetricDataOperator(stage, lookupNumWorkersByStage, autoScaleMetricsConfig))
                            .subscribe();
                    logger.info("adding subscription for stage {} StageMetricDataOperator", stage);
                    ref.get().add(s);
                })
                .doOnUnsubscribe(() -> {
                    for (Subscription s : ref.get())
                        s.unsubscribe();
                })
                .subscribe();
    }
}<|MERGE_RESOLUTION|>--- conflicted
+++ resolved
@@ -279,16 +279,13 @@
                             // get the aggregate metric values by metric group for all workers in stage
                             Map<String, GaugeData> allWorkerAggregates = getAggregates(listofAggregates);
                             logger.info("Job stage {} avgResUsage from {} workers: {}", stage, workersMap.size(), allWorkerAggregates.toString());
-<<<<<<< HEAD
                             jobAutoScaleObserver.onNext(
                                 new JobAutoScaler.Event(
-                                    StageScalingPolicy.ScalingReason.AutoscalerManager, stage,
+                                    StageScalingPolicy.ScalingReason.AutoscalerManagerEvent, stage,
                                     jobAutoscalerManager.getCurrentValue(),
                                     jobAutoscalerManager.getCurrentValue(),
                                     numWorkers)
                             );
-=======
->>>>>>> 2c5bfd4e
 
                             for (Map.Entry<String, Set<String>> userDefinedMetric : autoScaleMetricsConfig.getUserDefinedMetrics().entrySet()) {
                                 final String metricGrp = userDefinedMetric.getKey();
