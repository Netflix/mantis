--- conflicted
+++ resolved
@@ -86,11 +86,7 @@
         RPS,
         JVMMemory,
         SourceJobDrop,
-<<<<<<< HEAD
-        AutoscalerManager
-=======
         AutoscalerManagerEvent
->>>>>>> 2c5bfd4e
     }
 
     @Getter
