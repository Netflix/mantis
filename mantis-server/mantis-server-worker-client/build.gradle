--- conflicted
+++ resolved
@@ -20,10 +20,6 @@
 
     testImplementation libraries.junit4
     testImplementation libraries.mockitoAll
-<<<<<<< HEAD
     testImplementation libraries.spectatorApi
-    testCompile 'org.hamcrest:hamcrest-all:1.3'
-=======
     testImplementation 'org.hamcrest:hamcrest-all:1.3'
->>>>>>> ac608522
 }