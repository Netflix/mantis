/*
 * Copyright 2023 Netflix, Inc.
 *
 * Licensed under the Apache License, Version 2.0 (the "License");
 * you may not use this file except in compliance with the License.
 * You may obtain a copy of the License at
 *
 *     http://www.apache.org/licenses/LICENSE-2.0
 *
 * Unless required by applicable law or agreed to in writing, software
 * distributed under the License is distributed on an "AS IS" BASIS,
 * WITHOUT WARRANTIES OR CONDITIONS OF ANY KIND, either express or implied.
 * See the License for the specific language governing permissions and
 * limitations under the License.
 */

package io.mantisrx.server.worker.client;

import io.netty.bootstrap.Bootstrap;
import io.netty.channel.Channel;
import java.util.ArrayList;
import java.util.List;
import lombok.extern.slf4j.Slf4j;
import mantis.io.reactivex.netty.channel.ObservableConnection;
import mantis.io.reactivex.netty.client.ClientChannelFactory;
import mantis.io.reactivex.netty.client.ClientConnectionFactory;
import mantis.io.reactivex.netty.client.ClientMetricsEvent;
import mantis.io.reactivex.netty.client.ConnectionPoolBuilder;
import mantis.io.reactivex.netty.metrics.MetricEventsSubject;
import mantis.io.reactivex.netty.pipeline.PipelineConfigurator;
import mantis.io.reactivex.netty.protocol.http.client.HttpClientImpl;
import mantis.io.reactivex.netty.protocol.http.client.HttpClientRequest;
import mantis.io.reactivex.netty.protocol.http.client.HttpClientResponse;
import rx.Observable;

@Slf4j
public class MantisHttpClientImpl<I, O> extends HttpClientImpl<I, O> {

    private Observable<ObservableConnection<HttpClientResponse<O>, HttpClientRequest<I>>> observableConection;
    private List<Channel> connectionTracker;

    public MantisHttpClientImpl(String name, ServerInfo serverInfo, Bootstrap clientBootstrap, PipelineConfigurator<HttpClientResponse<O>, HttpClientRequest<I>> pipelineConfigurator, ClientConfig clientConfig, ClientChannelFactory<HttpClientResponse<O>, HttpClientRequest<I>> channelFactory, ClientConnectionFactory<HttpClientResponse<O>, HttpClientRequest<I>, ? extends ObservableConnection<HttpClientResponse<O>, HttpClientRequest<I>>> connectionFactory, MetricEventsSubject<ClientMetricsEvent<?>> eventsSubject) {
        super(name, serverInfo, clientBootstrap, pipelineConfigurator, clientConfig, channelFactory, connectionFactory, eventsSubject);
        this.connectionTracker = new ArrayList<>();
    }

    public MantisHttpClientImpl(String name, ServerInfo serverInfo, Bootstrap clientBootstrap, PipelineConfigurator<HttpClientResponse<O>, HttpClientRequest<I>> pipelineConfigurator, ClientConfig clientConfig, ConnectionPoolBuilder<HttpClientResponse<O>, HttpClientRequest<I>> poolBuilder, MetricEventsSubject<ClientMetricsEvent<?>> eventsSubject) {
        super(name, serverInfo, clientBootstrap, pipelineConfigurator, clientConfig, poolBuilder, eventsSubject);
        this.connectionTracker = new ArrayList<>();
    }

    @Override
    public Observable<ObservableConnection<HttpClientResponse<O>, HttpClientRequest<I>>> connect() {
        this.observableConection = super.connect();
<<<<<<< HEAD
        return this.observableConection.doOnNext(conn -> trackConnection(conn.getChannel()));
=======
        return this.observableConection.doOnNext(conn -> {
            log.info("Tracking connection: {}", conn.getChannel().toString());
            this.connectionTracker.add(conn.getChannel());
        });
>>>>>>> 1a7dd178
    }

    protected void trackConnection(Channel channel) {
        logger.info("Tracking connection: {}", channel.toString());
        this.connectionTracker.add(channel);
    }

    protected void closeConn() {
        Channel channel;
        for (Channel value : this.connectionTracker) {
            channel = value;
            log.info("Closing connection: {}. Status at close: isActive: {}, isOpen: {}, isWritable: {}",
                    channel.toString(), channel.isActive(), channel.isOpen(), channel.isWritable());
            channel.close();
        }
        this.connectionTracker.clear();
    }

    protected int connectionTrackerSize() {
        return this.connectionTracker.size();
    }

    protected boolean isObservableConectionSet() {
        return (this.observableConection != null);
    }
}<|MERGE_RESOLUTION|>--- conflicted
+++ resolved
@@ -52,18 +52,11 @@
     @Override
     public Observable<ObservableConnection<HttpClientResponse<O>, HttpClientRequest<I>>> connect() {
         this.observableConection = super.connect();
-<<<<<<< HEAD
         return this.observableConection.doOnNext(conn -> trackConnection(conn.getChannel()));
-=======
-        return this.observableConection.doOnNext(conn -> {
-            log.info("Tracking connection: {}", conn.getChannel().toString());
-            this.connectionTracker.add(conn.getChannel());
-        });
->>>>>>> 1a7dd178
     }
 
     protected void trackConnection(Channel channel) {
-        logger.info("Tracking connection: {}", channel.toString());
+        log.info("Tracking connection: {}", channel.toString());
         this.connectionTracker.add(channel);
     }
 
