/*
 * Copyright 2023 Netflix, Inc.
 *
 * Licensed under the Apache License, Version 2.0 (the "License");
 * you may not use this file except in compliance with the License.
 * You may obtain a copy of the License at
 *
 *     http://www.apache.org/licenses/LICENSE-2.0
 *
 * Unless required by applicable law or agreed to in writing, software
 * distributed under the License is distributed on an "AS IS" BASIS,
 * WITHOUT WARRANTIES OR CONDITIONS OF ANY KIND, either express or implied.
 * See the License for the specific language governing permissions and
 * limitations under the License.
 */

package io.mantisrx.server.worker.client;

import io.netty.bootstrap.Bootstrap;
import io.netty.channel.Channel;
import io.netty.channel.ChannelInitializer;
import java.util.ArrayList;
import java.util.List;
import mantis.io.reactivex.netty.channel.ObservableConnection;
import mantis.io.reactivex.netty.client.ClientChannelFactory;
import mantis.io.reactivex.netty.client.ClientConnectionFactory;
import mantis.io.reactivex.netty.client.ClientMetricsEvent;
import mantis.io.reactivex.netty.client.ConnectionPool;
import mantis.io.reactivex.netty.client.ConnectionPoolBuilder;
import mantis.io.reactivex.netty.metrics.MetricEventsSubject;
import mantis.io.reactivex.netty.pipeline.PipelineConfigurator;
import mantis.io.reactivex.netty.protocol.http.client.HttpClientImpl;
import mantis.io.reactivex.netty.protocol.http.client.HttpClientRequest;
import mantis.io.reactivex.netty.protocol.http.client.HttpClientResponse;
import org.slf4j.Logger;
import org.slf4j.LoggerFactory;
import rx.Observable;

public class MantisHttpClientImpl<I, O> extends HttpClientImpl<I, O> {
    private static final Logger logger = LoggerFactory.getLogger(MantisHttpClientImpl.class);

    private Observable<ObservableConnection<HttpClientResponse<O>, HttpClientRequest<I>>> observableConection;
    private List<Channel> connectionTracker;

    public MantisHttpClientImpl(String name, ServerInfo serverInfo, Bootstrap clientBootstrap, PipelineConfigurator<HttpClientResponse<O>, HttpClientRequest<I>> pipelineConfigurator, ClientConfig clientConfig, ClientChannelFactory<HttpClientResponse<O>, HttpClientRequest<I>> channelFactory, ClientConnectionFactory<HttpClientResponse<O>, HttpClientRequest<I>, ? extends ObservableConnection<HttpClientResponse<O>, HttpClientRequest<I>>> connectionFactory, MetricEventsSubject<ClientMetricsEvent<?>> eventsSubject) {
        super(name, serverInfo, clientBootstrap, pipelineConfigurator, clientConfig, channelFactory, connectionFactory, eventsSubject);
        this.connectionTracker = new ArrayList<>();
    }

    public MantisHttpClientImpl(String name, ServerInfo serverInfo, Bootstrap clientBootstrap, PipelineConfigurator<HttpClientResponse<O>, HttpClientRequest<I>> pipelineConfigurator, ClientConfig clientConfig, ConnectionPoolBuilder<HttpClientResponse<O>, HttpClientRequest<I>> poolBuilder, MetricEventsSubject<ClientMetricsEvent<?>> eventsSubject) {
        super(name, serverInfo, clientBootstrap, pipelineConfigurator, clientConfig, poolBuilder, eventsSubject);
        this.connectionTracker = new ArrayList<>();
    }

    @Override
    public Observable<ObservableConnection<HttpClientResponse<O>, HttpClientRequest<I>>> connect() {
        this.observableConection = super.connect();
<<<<<<< HEAD
        return this.observableConection.doOnNext(x -> trackConnection(x.getChannel()));
=======
        return this.observableConection.doOnNext(conn -> {
            logger.info("Tracking connection: {}", conn.getChannel().toString());
            this.connectionTracker.add(conn.getChannel());
        });
>>>>>>> 3b38e018
    }

    protected void trackConnection(Channel channel) {
        logger.info("Tracking connection: {}", channel.toString());
        this.connectionTracker.add(channel);
    }

    protected void closeConn() {
        Channel channel;
        for (Channel value : this.connectionTracker) {
            channel = value;
            logger.info("Closing connection: {}. Status at close: isActive: {}, isOpen: {}, isWritable: {}",
                    channel.toString(), channel.isActive(), channel.isOpen(), channel.isWritable());
            channel.close();
        }
        this.connectionTracker.clear();
    }

    protected int connectionTrackerSize() {
        return this.connectionTracker.size();
    }

    protected boolean isObservableConectionSet() {
        return (this.observableConection != null);
    }
}<|MERGE_RESOLUTION|>--- conflicted
+++ resolved
@@ -55,14 +55,7 @@
     @Override
     public Observable<ObservableConnection<HttpClientResponse<O>, HttpClientRequest<I>>> connect() {
         this.observableConection = super.connect();
-<<<<<<< HEAD
-        return this.observableConection.doOnNext(x -> trackConnection(x.getChannel()));
-=======
-        return this.observableConection.doOnNext(conn -> {
-            logger.info("Tracking connection: {}", conn.getChannel().toString());
-            this.connectionTracker.add(conn.getChannel());
-        });
->>>>>>> 3b38e018
+        return this.observableConection.doOnNext(conn -> trackConnection(conn.getChannel()));
     }
 
     protected void trackConnection(Channel channel) {
