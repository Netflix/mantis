--- conflicted
+++ resolved
@@ -1,11 +1,5 @@
 site_name: Mantis
-<<<<<<< HEAD
-nav:
   - 'Welcome to Mantis': 'index.md'
-=======
-pages:
-  - 'Welcome': 'index.md'
->>>>>>> 69cfd812
   - Writing Mantis Jobs:
     - 'Introduction to Mantis Jobs': 'writingjobs/index.md'
     - 'The Source Component': 'writingjobs/source.md'
