--- conflicted
+++ resolved
@@ -44,21 +44,14 @@
     api "com.github.spullara.cli-parser:cli-parser:$cliParserVersion"
     api "org.skife.config:config-magic:$configMagicVersion"
 
-<<<<<<< HEAD
+    // todo: separate worker entrypoint and move this to testImplementation instead. 
     implementation libraries.spectatorApi
 
-    testCompile "com.typesafe.akka:akka-testkit_$scalaBinaryVersion:$akkaVersion"
-    testCompile "com.typesafe.akka:akka-http-testkit_$scalaBinaryVersion:$akkaHttpVersion"
-    testCompile libraries.junit4
-    testCompile libraries.mockitoCore3
-    testCompile "org.testng:testng:$testngVersion"
-=======
     testImplementation "com.typesafe.akka:akka-testkit_$scalaBinaryVersion:$akkaVersion"
     testImplementation "com.typesafe.akka:akka-http-testkit_$scalaBinaryVersion:$akkaHttpVersion"
     testImplementation libraries.junit4
     testImplementation libraries.mockitoCore3
     testImplementation "org.testng:testng:$testngVersion"
->>>>>>> ac608522
     testImplementation testFixtures(project(":mantis-common"))
     testImplementation testFixtures(project(":mantis-control-plane:mantis-control-plane-core"))
     testImplementation libraries.commonsIo
