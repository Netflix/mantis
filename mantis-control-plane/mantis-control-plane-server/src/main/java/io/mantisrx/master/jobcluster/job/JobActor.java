--- conflicted
+++ resolved
@@ -2503,12 +2503,8 @@
                             IMantisWorkerMetadata workerRequest = addWorker(schedInfo, stageMetaData.getStageNum(),
                                     newWorkerIndex);
                             jobStore.storeNewWorker(workerRequest);
-<<<<<<< HEAD
                             markStageAssignmentsChanged(true);
                             workerRequests.add(workerRequest);
-=======
-                            queueTask(workerRequest);
->>>>>>> 9884636e
                         } catch (Exception e) {
                             // creating a worker failed but expected no of workers was set successfully,
                             // during heartbeat check we will
