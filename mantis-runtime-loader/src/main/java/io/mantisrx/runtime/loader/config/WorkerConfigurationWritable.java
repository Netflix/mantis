--- conflicted
+++ resolved
@@ -75,11 +75,9 @@
     int asyncHttpClientConnectionTimeoutMs;
     int asyncHttpClientRequestTimeoutMs;
     int asyncHttpClientReadTimeoutMs;
-<<<<<<< HEAD
     String leaderMonitorFactory;
-=======
     String metricsCollectorClass;
->>>>>>> d773089b
+
 
     @JsonIgnore
     MetricsPublisher metricsPublisher;
