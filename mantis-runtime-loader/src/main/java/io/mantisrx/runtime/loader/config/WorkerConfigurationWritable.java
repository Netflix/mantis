--- conflicted
+++ resolved
@@ -78,10 +78,6 @@
     String leaderMonitorFactory;
     String metricsCollectorClass;
     String jobAutoscalerManagerClassName;
-<<<<<<< HEAD
-=======
-
->>>>>>> 2b05cdfe
 
     @JsonIgnore
     MetricsPublisher metricsPublisher;
