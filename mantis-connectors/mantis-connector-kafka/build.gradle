/*
 * Copyright 2019 Netflix, Inc.
 *
 * Licensed under the Apache License, Version 2.0 (the "License");
 * you may not use this file except in compliance with the License.
 * You may obtain a copy of the License at
 *
 *    http://www.apache.org/licenses/LICENSE-2.0
 *
 * Unless required by applicable law or agreed to in writing, software
 * distributed under the License is distributed on an "AS IS" BASIS,
 * WITHOUT WARRANTIES OR CONDITIONS OF ANY KIND, either express or implied.
 * See the License for the specific language governing permissions and
 * limitations under the License.
 */

apply plugin: 'mantis'

ext {
    archaiusVersion = '2.3.+'
    spectatorVersion = '0.82.+'
    kafkaVersion = '2.2.+'
}

dependencies {
    implementation libraries.mantisShaded
    implementation project(":mantis-runtime")

    api "org.apache.kafka:kafka-clients:$kafkaVersion"

    api libraries.rxJava
    api "com.netflix.spectator:spectator-api:$spectatorVersion"
    api "com.netflix.archaius:archaius2-api:$archaiusVersion"
    api "com.netflix.archaius:archaius2-core:$archaiusVersion"

<<<<<<< HEAD
    testImplementation libraries.junit4
=======
    testImplementation project(':mantis-runtime').sourceSets.test.output
    testImplementation "junit:junit"
>>>>>>> 1ba70ca9
    testImplementation "org.mockito:mockito-all:1.9.5"
    testImplementation "com.github.tomakehurst:wiremock-jre8:2.21.0"
    testCompileOnly "com.netflix.archaius:archaius2-core:$archaiusVersion"
    // update kafka-unit version for kafka 2.2.+ once this PR is released https://github.com/chbatey/kafka-unit/pull/69
    testImplementation 'info.batey.kafka:kafka-unit:1.0'
}<|MERGE_RESOLUTION|>--- conflicted
+++ resolved
@@ -33,13 +33,9 @@
     api "com.netflix.archaius:archaius2-api:$archaiusVersion"
     api "com.netflix.archaius:archaius2-core:$archaiusVersion"
 
-<<<<<<< HEAD
     testImplementation libraries.junit4
-=======
     testImplementation project(':mantis-runtime').sourceSets.test.output
-    testImplementation "junit:junit"
->>>>>>> 1ba70ca9
-    testImplementation "org.mockito:mockito-all:1.9.5"
+    testImplementation libraries.mockitoAll
     testImplementation "com.github.tomakehurst:wiremock-jre8:2.21.0"
     testCompileOnly "com.netflix.archaius:archaius2-core:$archaiusVersion"
     // update kafka-unit version for kafka 2.2.+ once this PR is released https://github.com/chbatey/kafka-unit/pull/69
