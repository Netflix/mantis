/*
 * Copyright 2021 Netflix, Inc.
 *
 * Licensed under the Apache License, Version 2.0 (the "License");
 * you may not use this file except in compliance with the License.
 * You may obtain a copy of the License at
 *
 *     http://www.apache.org/licenses/LICENSE-2.0
 *
 * Unless required by applicable law or agreed to in writing, software
 * distributed under the License is distributed on an "AS IS" BASIS,
 * WITHOUT WARRANTIES OR CONDITIONS OF ANY KIND, either express or implied.
 * See the License for the specific language governing permissions and
 * limitations under the License.
 */

package io.mantisrx.connector.iceberg.sink.writer;

import static io.mantisrx.connector.iceberg.sink.writer.config.WriterProperties.*;
import static org.mockito.Mockito.mock;
import static org.mockito.Mockito.when;

import io.mantisrx.connector.iceberg.sink.writer.IcebergWriterStage.Transformer;
import io.mantisrx.connector.iceberg.sink.writer.config.WriterConfig;
import io.mantisrx.connector.iceberg.sink.writer.factory.DefaultIcebergWriterFactory;
import io.mantisrx.connector.iceberg.sink.writer.factory.IcebergWriterFactory;
import io.mantisrx.connector.iceberg.sink.writer.metrics.WriterMetrics;
import io.mantisrx.connector.iceberg.sink.writer.partitioner.Partitioner;
import io.mantisrx.connector.iceberg.sink.writer.pool.FixedIcebergWriterPool;
import io.mantisrx.connector.iceberg.sink.writer.pool.IcebergWriterPool;
import io.mantisrx.runtime.Context;
import io.mantisrx.runtime.MantisJobDurationType;
import io.mantisrx.runtime.TestWorkerInfo;
import io.mantisrx.runtime.WorkerInfo;
import java.util.ArrayList;
import java.util.List;
import java.util.concurrent.TimeUnit;
import java.util.concurrent.atomic.AtomicReference;
import lombok.extern.slf4j.Slf4j;
import org.apache.hadoop.conf.Configuration;
import org.apache.iceberg.DataFile;
import org.apache.iceberg.PartitionSpec;
import org.apache.iceberg.Schema;
import org.apache.iceberg.data.GenericRecord;
import org.apache.iceberg.data.Record;
import org.apache.iceberg.types.Types;
import org.junit.jupiter.api.BeforeEach;
import org.junit.jupiter.api.Disabled;
import org.junit.jupiter.api.extension.RegisterExtension;
import rx.Observable;
import rx.Subscription;

@Slf4j
public class IcebergWriterEndToEndTest {

    // records of the following shape
    // {
    //    "partition": 1,
    //    "id": 2
    // }
    private static final Schema SCHEMA =
            new Schema(
                    Types.NestedField.required(1, "partition", Types.IntegerType.get()),
                    Types.NestedField.required(2, "id", Types.IntegerType.get()));

    private static final PartitionSpec SPEC =
            PartitionSpec.builderFor(SCHEMA).identity("partition").build();

    @RegisterExtension
    static IcebergTableExtension tableExtension =
            IcebergTableExtension.builder()
                    .schema(SCHEMA)
                    .spec(SPEC)
                    .build();

    private static final WorkerInfo WORKER_INFO =
            new TestWorkerInfo("testJobName", "jobId", 1, 1, 1, MantisJobDurationType.Perpetual,
                    "host");

    private Partitioner partitioner = record -> {
        GenericRecord partitionRecord = GenericRecord.create(SPEC.schema());
        partitionRecord.setField("partition", 1);
        return partitionRecord;
    };

    private Context stageContext = mock(Context.class);

    @BeforeEach
    public void initStageContext() {
        when(stageContext.getWorkerInfo()).thenReturn(WORKER_INFO);
    }

<<<<<<< HEAD
    @Test
=======
    @Disabled("flaky test; probably needs a higher value in sleep!")
>>>>>>> fa9bbc80
    public void testTransformerEndToEnd() throws Exception {
        final WriterConfig writerConfig = new WriterConfig(
                tableExtension.getCatalog(),
                tableExtension.getDatabase(),
                tableExtension.getTableName(),
                WRITER_ROW_GROUP_SIZE_DEFAULT,
                Long.parseLong(WRITER_FLUSH_FREQUENCY_BYTES_DEFAULT),
                100L,
                WRITER_FILE_FORMAT_DEFAULT,
                WRITER_MAXIMUM_POOL_SIZE_DEFAULT,
                new Configuration());

        final IcebergWriterFactory writerFactory =
                new DefaultIcebergWriterFactory(writerConfig, WORKER_INFO, tableExtension.getTable(),
                        tableExtension.getLocationProvider());

        final IcebergWriterPool writerPool = new FixedIcebergWriterPool(writerFactory, writerConfig);
        Transformer transformer =
                IcebergWriterStage.newTransformer(writerConfig, new WriterMetrics(), writerPool, partitioner,
                        WORKER_INFO);

        final int size = 1000;
<<<<<<< HEAD

=======
>>>>>>> fa9bbc80
        // odd numbers observable
        Observable<GenericRecord> oddObservable =
                Observable
                        .interval(0, 1, TimeUnit.MILLISECONDS)
                        .filter(val -> (val % 2 == 1))
                        .takeUntil(val -> val > size)
                        .map(val -> {
                            GenericRecord record = GenericRecord.create(SCHEMA);
                            record.setField("partition", 1);
                            record.setField("id", val);
                            return record;
                        })
                        .publish()
                        .autoConnect();

        // even numbers observable
        Observable<GenericRecord> evenObservable =
                Observable
                        .interval(size / 2, 1, TimeUnit.MILLISECONDS)
                        .filter(val -> (val % 2 == 0))
                        .takeUntil(val -> val + (size / 2) > size)
                        .map(val -> {
                            GenericRecord record = GenericRecord.create(SCHEMA);
                            record.setField("partition", 1);
                            record.setField("id", val);
                            return record;
                        })
                        .publish()
                        .autoConnect();

        Observable<Record> recordObservable = Observable.merge(oddObservable, evenObservable);

        Observable<DataFile> dataFileObservable = transformer.call(recordObservable);

        AtomicReference<Throwable> failure = new AtomicReference<>();
        List<DataFile> dataFileList = new ArrayList<>();
        Subscription subscription = dataFileObservable.subscribe(dataFileList::add, failure::set);
<<<<<<< HEAD
        Thread.sleep(TimeUnit.SECONDS.toMillis(15));
=======
        Thread.sleep(2 * size);
>>>>>>> fa9bbc80
        if (failure.get() != null) {
            throw new Exception(failure.get());
        }
        log.info("Collected {} data files successfully", dataFileList.size());
    }
}<|MERGE_RESOLUTION|>--- conflicted
+++ resolved
@@ -90,11 +90,8 @@
         when(stageContext.getWorkerInfo()).thenReturn(WORKER_INFO);
     }
 
-<<<<<<< HEAD
-    @Test
-=======
+
     @Disabled("flaky test; probably needs a higher value in sleep!")
->>>>>>> fa9bbc80
     public void testTransformerEndToEnd() throws Exception {
         final WriterConfig writerConfig = new WriterConfig(
                 tableExtension.getCatalog(),
@@ -117,10 +114,6 @@
                         WORKER_INFO);
 
         final int size = 1000;
-<<<<<<< HEAD
-
-=======
->>>>>>> fa9bbc80
         // odd numbers observable
         Observable<GenericRecord> oddObservable =
                 Observable
@@ -158,11 +151,7 @@
         AtomicReference<Throwable> failure = new AtomicReference<>();
         List<DataFile> dataFileList = new ArrayList<>();
         Subscription subscription = dataFileObservable.subscribe(dataFileList::add, failure::set);
-<<<<<<< HEAD
         Thread.sleep(TimeUnit.SECONDS.toMillis(15));
-=======
-        Thread.sleep(2 * size);
->>>>>>> fa9bbc80
         if (failure.get() != null) {
             throw new Exception(failure.get());
         }
