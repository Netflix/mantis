/*
 * Copyright 2019 Netflix, Inc.
 *
 * Licensed under the Apache License, Version 2.0 (the "License");
 * you may not use this file except in compliance with the License.
 * You may obtain a copy of the License at
 *
 *     http://www.apache.org/licenses/LICENSE-2.0
 *
 * Unless required by applicable law or agreed to in writing, software
 * distributed under the License is distributed on an "AS IS" BASIS,
 * WITHOUT WARRANTIES OR CONDITIONS OF ANY KIND, either express or implied.
 * See the License for the specific language governing permissions and
 * limitations under the License.
 */

buildscript {
    repositories {
        gradlePluginPortal()
        mavenCentral()
        maven {
            url "https://plugins.gradle.org/m2/"
        }
    }
    dependencies {
        classpath 'com.netflix.nebula:gradle-netflixoss-project-plugin:9.4.2'
        classpath 'io.mantisrx:mantis-gradle-plugin:1.2.+'
        classpath "io.freefair.gradle:lombok-plugin:5.3.3.3"
        classpath 'eu.appsatori:gradle-fatjar-plugin:0.3'
        classpath "com.github.jengelman.gradle.plugins:shadow:6.1.0"
        classpath 'gradle.plugin.org.inferred:gradle-processors:3.3.0'
        classpath 'com.palantir.baseline:gradle-baseline-java:4.0.0'
    }
}

ext.versions = [
        flink  : "1.14.2",
        junit4 : "4.11",
        junit5 : "5.4.+",
        mockito: "2.0.+",
        slf4j  : "1.7.0",
        vavr   : "0.9.2",
]

ext.libraries = [
<<<<<<< HEAD
        asyncHttpClient: "org.asynchttpclient:async-http-client:2.12.3",
        flinkRpcApi    : [
                "org.apache.flink:flink-rpc-core:${versions.flink}",
        ],
        flinkRpcImpl   : [
                "org.apache.flink:flink-rpc-akka:${versions.flink}",
                "org.apache.flink:flink-rpc-akka-loader:${versions.flink}",
        ],
        junit4         : [
                "junit:junit:${versions.junit4}",
                "junit:junit-dep:${versions.junit4}",
=======
        asyncHttpClient: 'org.asynchttpclient:async-http-client:2.12.3',
        commonsLang3: 'org.apache.commons:commons-lang3:3.5',
        flinkRpcApi: [
                "org.apache.flink:flink-rpc-core:1.14.2"
>>>>>>> 1ba70ca9
        ],
        junitJupiter   : [
                "org.junit.jupiter:junit-jupiter-api:${versions.junit5}",
                "org.junit.jupiter:junit-jupiter-engine:${versions.junit5}",
                "org.junit.jupiter:junit-jupiter-params:${versions.junit5}",
        ],
        mantisShaded   : "io.mantisrx:mantis-shaded:1.3.+",
        mockitoAll     : "org.mockito:mockito-all:${versions.mockito}",
        mockitoCore    : "org.mockito:mockito-core:${versions.mockito}",
        rxJava         : "io.reactivex:rxjava:1.3.8",
        rxNettyShaded  : "com.netflix:mantis-rxnetty:0.4.19.1",
        slf4jApi       : "org.slf4j:slf4j-api:${versions.slf4j}",
        slf4jLog4j12   : "org.slf4j:slf4j-log4j12:${versions.slf4j}",
        spotifyFutures : "com.spotify:completable-futures:0.3.1",
        vavr           : "io.vavr:vavr:${versions.vavr}",
        vavrJackson    : "io.vavr:vavr-jackson:${versions.vavr}",
        vavrTest       : "io.vavr:vavr-test:${versions.vavr}",
]

allprojects {
    apply plugin: 'nebula.netflixoss'
}

subprojects {
    apply plugin: 'java-library'

    // Apply lombok plugin and disabled the default config file generation.
    apply plugin: "io.freefair.lombok"
    generateLombokConfig.enabled = false
    lombok {
        version = "1.18.20"
    }

    group = 'io.mantisrx'

    sourceCompatibility = JavaVersion.VERSION_1_8
    targetCompatibility = JavaVersion.VERSION_1_8

    if (project.hasProperty('useMavenLocal')) {
        repositories {
            mavenLocal()
        }
    }

    configurations.compileClasspath {
        if (!"mantis-shaded".equals(project.name)) {
            exclude group: 'com.fasterxml.jackson.core'
            exclude group: 'com.fasterxml.jackson.datatype'
            exclude group: 'com.fasterxml.jackson.module'
            exclude group: 'com.fasterxml.jackson.dataformat'
            exclude group: 'com.google.guava', module: 'guava'
            exclude group: 'io.netty', module: 'netty'
            exclude group: 'io.vavr', module: 'vavr-jackson'
            exclude group: 'jline', module: 'jline'
            exclude group: 'org.apache.curator'
            exclude group: 'org.apache.zookeeper'
            exclude group: 'org.apache.jute'
        }
        exclude group: 'ch.qos.logback', module: 'logback-classic'
    }

    repositories {
        mavenCentral()
        /**
         * This repository locates artifacts that don't exist in maven central but we had to backup from jcenter
         * The exclusiveContent 
         */
        exclusiveContent {
            forRepository {
                maven {
                    url "https://artifactory-oss.prod.netflix.net/artifactory/required-jcenter-modules-backup"
                }
            }
            filter {
                includeGroupByRegex "net\\.andreinc.*"
            }
        }
    }

    tasks.withType(Javadoc).all {
        enabled = false
    }

    tasks.withType(JavaCompile) {
        options.compilerArgs << "-Xlint:deprecation"
    }
}

apply from: file('baseline.gradle')<|MERGE_RESOLUTION|>--- conflicted
+++ resolved
@@ -43,8 +43,8 @@
 ]
 
 ext.libraries = [
-<<<<<<< HEAD
         asyncHttpClient: "org.asynchttpclient:async-http-client:2.12.3",
+        commonsLang3   : 'org.apache.commons:commons-lang3:3.5',
         flinkRpcApi    : [
                 "org.apache.flink:flink-rpc-core:${versions.flink}",
         ],
@@ -55,12 +55,6 @@
         junit4         : [
                 "junit:junit:${versions.junit4}",
                 "junit:junit-dep:${versions.junit4}",
-=======
-        asyncHttpClient: 'org.asynchttpclient:async-http-client:2.12.3',
-        commonsLang3: 'org.apache.commons:commons-lang3:3.5',
-        flinkRpcApi: [
-                "org.apache.flink:flink-rpc-core:1.14.2"
->>>>>>> 1ba70ca9
         ],
         junitJupiter   : [
                 "org.junit.jupiter:junit-jupiter-api:${versions.junit5}",
